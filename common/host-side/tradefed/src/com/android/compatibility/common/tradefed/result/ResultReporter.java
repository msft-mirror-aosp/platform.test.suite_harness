/*
 * Copyright (C) 2015 The Android Open Source Project
 *
 * Licensed under the Apache License, Version 2.0 (the "License");
 * you may not use this file except in compliance with the License.
 * You may obtain a copy of the License at
 *
 *      http://www.apache.org/licenses/LICENSE-2.0
 *
 * Unless required by applicable law or agreed to in writing, software
 * distributed under the License is distributed on an "AS IS" BASIS,
 * WITHOUT WARRANTIES OR CONDITIONS OF ANY KIND, either express or implied.
 * See the License for the specific language governing permissions and
 * limitations under the License.
 */
package com.android.compatibility.common.tradefed.result;

import com.android.compatibility.common.tradefed.build.CompatibilityBuildHelper;
import com.android.compatibility.common.tradefed.testtype.retry.RetryFactoryTest;
import com.android.compatibility.common.tradefed.testtype.suite.CompatibilityTestSuite;
import com.android.compatibility.common.tradefed.util.RetryType;
import com.android.compatibility.common.util.ChecksumReporter;
import com.android.compatibility.common.util.DeviceInfo;
import com.android.compatibility.common.util.ICaseResult;
import com.android.compatibility.common.util.IInvocationResult;
import com.android.compatibility.common.util.IModuleResult;
import com.android.compatibility.common.util.ITestResult;
import com.android.compatibility.common.util.InvocationResult;
import com.android.compatibility.common.util.MetricsStore;
import com.android.compatibility.common.util.ReportLog;
import com.android.compatibility.common.util.ResultHandler;
import com.android.compatibility.common.util.ResultUploader;
import com.android.compatibility.common.util.TestStatus;
import com.android.ddmlib.Log.LogLevel;
import com.android.tradefed.build.IBuildInfo;
import com.android.tradefed.config.IConfiguration;
import com.android.tradefed.config.IConfigurationReceiver;
import com.android.tradefed.config.Option;
import com.android.tradefed.config.Option.Importance;
import com.android.tradefed.config.OptionClass;
import com.android.tradefed.config.OptionCopier;
import com.android.tradefed.invoker.IInvocationContext;
import com.android.tradefed.log.LogUtil.CLog;
import com.android.tradefed.metrics.proto.MetricMeasurement.Metric;
import com.android.tradefed.result.FileInputStreamSource;
import com.android.tradefed.result.ILogSaver;
import com.android.tradefed.result.ILogSaverListener;
import com.android.tradefed.result.IShardableListener;
import com.android.tradefed.result.ITestInvocationListener;
import com.android.tradefed.result.ITestSummaryListener;
import com.android.tradefed.result.InputStreamSource;
import com.android.tradefed.result.LogDataType;
import com.android.tradefed.result.LogFile;
import com.android.tradefed.result.LogFileSaver;
import com.android.tradefed.result.TestDescription;
import com.android.tradefed.result.TestSummary;
import com.android.tradefed.result.suite.SuiteResultReporter;
import com.android.tradefed.util.FileUtil;
import com.android.tradefed.util.StreamUtil;
import com.android.tradefed.util.TimeUtil;
import com.android.tradefed.util.ZipUtil;
import com.android.tradefed.util.proto.TfMetricProtoUtil;

import com.google.common.annotations.VisibleForTesting;
import com.google.common.xml.XmlEscapers;

import org.xmlpull.v1.XmlPullParserException;

import java.io.File;
import java.io.FileInputStream;
import java.io.FileNotFoundException;
import java.io.IOException;
import java.io.InputStream;
import java.nio.file.Files;
import java.nio.file.Path;
import java.util.Arrays;
import java.util.Collections;
import java.util.HashMap;
import java.util.HashSet;
import java.util.List;
import java.util.Map;
import java.util.Set;
import java.util.concurrent.CountDownLatch;
import java.util.concurrent.TimeUnit;

/**
 * Collect test results for an entire invocation and output test results to disk.
 */
@OptionClass(alias="result-reporter")
public class ResultReporter implements ILogSaverListener, ITestInvocationListener,
       ITestSummaryListener, IShardableListener, IConfigurationReceiver {

    public static final String INCLUDE_HTML_IN_ZIP = "html-in-zip";
    private static final String UNKNOWN_DEVICE = "unknown_device";
    private static final String RESULT_KEY = "COMPATIBILITY_TEST_RESULT";
    private static final String CTS_PREFIX = "cts:";
    private static final String BUILD_INFO = CTS_PREFIX + "build_";
    private static final String LATEST_LINK_NAME = "latest";

    public static final String BUILD_BRAND = "build_brand";
    public static final String BUILD_DEVICE = "build_device";
    public static final String BUILD_FINGERPRINT = "build_fingerprint";
    public static final String BUILD_ID = "build_id";
    public static final String BUILD_MANUFACTURER = "build_manufacturer";
    public static final String BUILD_MODEL = "build_model";
    public static final String BUILD_PRODUCT = "build_product";
    public static final String BUILD_VERSION_RELEASE = "build_version_release";

    private static final List<String> NOT_RETRY_FILES = Arrays.asList(
            ChecksumReporter.NAME,
            ChecksumReporter.PREV_NAME,
            ResultHandler.FAILURE_REPORT_NAME,
            "diffs");

    @Option(name = RetryFactoryTest.RETRY_OPTION,
            shortName = 'r',
            description = "retry a previous session.",
            importance = Importance.IF_UNSET)
    private Integer mRetrySessionId = null;

    @Option(name = RetryFactoryTest.RETRY_TYPE_OPTION,
            description = "used with " + RetryFactoryTest.RETRY_OPTION
            + ", retry tests of a certain status. Possible values include \"failed\", "
            + "\"not_executed\", and \"custom\".",
            importance = Importance.IF_UNSET)
    private RetryType mRetryType = null;

    @Option(name = "result-server", description = "Server to publish test results.")
    private String mResultServer;

    @Option(name = "disable-result-posting", description = "Disable result posting into report server.")
    private boolean mDisableResultPosting = false;

    @Option(name = "include-test-log-tags", description = "Include test log tags in report.")
    private boolean mIncludeTestLogTags = false;

    @Option(name = "use-log-saver", description = "Also saves generated result with log saver")
    private boolean mUseLogSaver = false;

    @Option(name = "compress-logs", description = "Whether logs will be saved with compression")
    private boolean mCompressLogs = true;

    @Option(name = INCLUDE_HTML_IN_ZIP,
            description = "Whether failure summary report is included in the zip fie.")
    private boolean mIncludeHtml = false;

    private CompatibilityBuildHelper mBuildHelper;
    private File mResultDir = null;
    private File mLogDir = null;
    private ResultUploader mUploader;
    private String mReferenceUrl;
    private ILogSaver mLogSaver;
    private int invocationEndedCount = 0;
    private CountDownLatch mFinalized = null;

    protected IInvocationResult mResult = new InvocationResult();
    private IModuleResult mCurrentModuleResult;
    private ICaseResult mCurrentCaseResult;
    private ITestResult mCurrentResult;
    private String mDeviceSerial = UNKNOWN_DEVICE;
    private Set<String> mMasterDeviceSerials = new HashSet<>();
    private Set<IBuildInfo> mMasterBuildInfos = new HashSet<>();

    // mCurrentTestNum and mTotalTestsInModule track the progress within the module
    // Note that this count is not necessarily equal to the count of tests contained
    // in mCurrentModuleResult because of how special cases like ignored tests are reported.
    private int mCurrentTestNum;
    private int mTotalTestsInModule;

    // Whether modules can be marked done for this invocation. Initialized in invocationStarted()
    // Visible for unit testing
    protected boolean mCanMarkDone;
    // Whether the current test run has failed. If true, we will not mark the current module done
    protected boolean mTestRunFailed;
    // Whether the current module has previously been marked done
    private boolean mModuleWasDone;

    // Nullable. If null, "this" is considered the master and must handle
    // result aggregation and reporting. When not null, it should forward events
    // to the master.
    private final ResultReporter mMasterResultReporter;

    private LogFileSaver mTestLogSaver;

    // Elapsed time from invocation started to ended.
    private long mElapsedTime;

    /** Invocation level configuration */
    private IConfiguration mConfiguration = null;

    /**
     * Default constructor.
     */
    public ResultReporter() {
        this(null);
        mFinalized = new CountDownLatch(1);
    }

    /**
     * Construct a shard ResultReporter that forwards module results to the
     * masterResultReporter.
     */
    public ResultReporter(ResultReporter masterResultReporter) {
        mMasterResultReporter = masterResultReporter;
    }

    /** {@inheritDoc} */
    @Override
    public void setConfiguration(IConfiguration configuration) {
        mConfiguration = configuration;
    }

    /**
     * {@inheritDoc}
     */
    @Override
    public void invocationStarted(IInvocationContext context) {
        IBuildInfo primaryBuild = context.getBuildInfos().get(0);
        synchronized(this) {
            if (mBuildHelper == null) {
                mBuildHelper = new CompatibilityBuildHelper(primaryBuild);
            }
            if (mDeviceSerial == null && primaryBuild.getDeviceSerial() != null) {
                mDeviceSerial = primaryBuild.getDeviceSerial();
            }
            mCanMarkDone = canMarkDone(mBuildHelper.getRecentCommandLineArgs());
        }

        if (isShardResultReporter()) {
            // Shard ResultReporters forward invocationStarted to the mMasterResultReporter
            mMasterResultReporter.invocationStarted(context);
            return;
        }

        // NOTE: Everything after this line only applies to the master ResultReporter.

        synchronized(this) {
            if (primaryBuild.getDeviceSerial() != null) {
                // The master ResultReporter collects all device serials being used
                // for the current implementation.
                mMasterDeviceSerials.add(primaryBuild.getDeviceSerial());
            }

            // The master ResultReporter collects all buildInfos.
            mMasterBuildInfos.add(primaryBuild);

            if (mResultDir == null) {
                // For the non-sharding case, invocationStarted is only called once,
                // but for the sharding case, this might be called multiple times.
                // Logic used to initialize the result directory should not be
                // invoked twice during the same invocation.
                initializeResultDirectories();
            }
        }
    }

    /**
     * Create directory structure where results and logs will be written.
     */
    private void initializeResultDirectories() {
        debug("Initializing result directory");

        try {
            // Initialize the result directory. Either a new directory or reusing
            // an existing session.
            if (mRetrySessionId != null) {
                // Overwrite the mResult with the test results of the previous session
                mResult = ResultHandler.findResult(mBuildHelper.getResultsDir(), mRetrySessionId);
            }
            mResult.setStartTime(mBuildHelper.getStartTime());
            mResultDir = mBuildHelper.getResultDir();
            if (mResultDir != null) {
                mResultDir.mkdirs();
            }
        } catch (FileNotFoundException e) {
            throw new RuntimeException(e);
        }

        if (mResultDir == null) {
            throw new RuntimeException("Result Directory was not created");
        }
        if (!mResultDir.exists()) {
            throw new RuntimeException("Result Directory was not created: " +
                    mResultDir.getAbsolutePath());
        }

        debug("Results Directory: %s", mResultDir.getAbsolutePath());

        mUploader = new ResultUploader(mResultServer, mBuildHelper.getSuiteName());
        try {
            mLogDir = new File(mBuildHelper.getLogsDir(),
                    CompatibilityBuildHelper.getDirSuffix(mBuildHelper.getStartTime()));
        } catch (FileNotFoundException e) {
            CLog.e(e);
        }
        if (mLogDir != null && mLogDir.mkdirs()) {
            debug("Created log dir %s", mLogDir.getAbsolutePath());
        }
        if (mLogDir == null || !mLogDir.exists()) {
            throw new IllegalArgumentException(String.format("Could not create log dir %s",
                    mLogDir.getAbsolutePath()));
        }
        if (mTestLogSaver == null) {
            mTestLogSaver = new LogFileSaver(mLogDir);
        }
    }

    /**
     * {@inheritDoc}
     */
    @Override
    public void testRunStarted(String id, int numTests) {
        if (mCurrentModuleResult != null && mCurrentModuleResult.getId().equals(id)
                && mCurrentModuleResult.isDone()) {
            // Modules run with JarHostTest treat each test class as a separate module,
            // resulting in additional unexpected test runs.
            // This case exists only for N
            mTotalTestsInModule += numTests;
        } else {
            // Handle non-JarHostTest case
            mCurrentModuleResult = mResult.getOrCreateModule(id);
            mModuleWasDone = mCurrentModuleResult.isDone();
            mTestRunFailed = false;
            if (!mModuleWasDone) {
                // we only want to update testRun variables if the IModuleResult is not yet done
                // otherwise leave testRun variables alone so isDone evaluates to true.
                if (mCurrentModuleResult.getExpectedTestRuns() == 0) {
                    mCurrentModuleResult.setExpectedTestRuns(TestRunHandler.getTestRuns(
                            mBuildHelper, mCurrentModuleResult.getId()));
                }
                mCurrentModuleResult.addTestRun();
            }
            // Reset counters
            mTotalTestsInModule = numTests;
            mCurrentTestNum = 0;
        }
        mCurrentModuleResult.inProgress(true);
    }

    /**
     * {@inheritDoc}
     */
    @Override
    public void testStarted(TestDescription test) {
        mCurrentCaseResult = mCurrentModuleResult.getOrCreateResult(test.getClassName());
        mCurrentResult = mCurrentCaseResult.getOrCreateResult(test.getTestName().trim());
        if (mCurrentResult.isRetry()) {
            mCurrentResult.reset(); // clear result status for this invocation
        }
        mCurrentTestNum++;
    }

    /**
     * {@inheritDoc}
     */
    @Override
    public void testEnded(TestDescription test, HashMap<String, Metric> metrics) {
        if (mCurrentResult.getResultStatus() == TestStatus.FAIL) {
            // Test has previously failed.
            return;
        }
        // device test can have performance results in test metrics
        Metric perfResult = metrics.get(RESULT_KEY);
        ReportLog report = null;
        if (perfResult != null) {
            try {
                report = ReportLog.parse(perfResult.getMeasurements().getSingleString());
            } catch (XmlPullParserException | IOException e) {
                e.printStackTrace();
            }
        } else {
            // host test should be checked into MetricsStore.
            report = MetricsStore.removeResult(mBuildHelper.getBuildInfo(),
                    mCurrentModuleResult.getAbi(), test.toString());
        }
        if (mCurrentResult.getResultStatus() == null) {
            // Only claim that we passed when we're certain our result was
            // not any other state.
            mCurrentResult.passed(report);
        }
    }

    /**
     * {@inheritDoc}
     */
    @Override
    public void testIgnored(TestDescription test) {
        mCurrentResult.skipped();
    }

    /**
     * {@inheritDoc}
     */
    @Override
    public void testFailed(TestDescription test, String trace) {
        mCurrentResult.failed(sanitizeXmlContent(trace));
    }

    /**
     * {@inheritDoc}
     */
    @Override
    public void testAssumptionFailure(TestDescription test, String trace) {
        mCurrentResult.skipped();
    }

    /**
     * {@inheritDoc}
     */
    @Override
    public void testRunStopped(long elapsedTime) {
        // ignore
    }

    /**
     * {@inheritDoc}
     */
    @Override
    public void testRunEnded(long elapsedTime, Map<String, String> metrics) {
        testRunEnded(elapsedTime, TfMetricProtoUtil.upgradeConvert(metrics));
    }

    /**
     * {@inheritDoc}
     */
    @Override
    public void testRunEnded(long elapsedTime, HashMap<String, Metric> metrics) {
        mCurrentModuleResult.inProgress(false);
        mCurrentModuleResult.addRuntime(elapsedTime);
        if (!mModuleWasDone && mCanMarkDone) {
            if (mTestRunFailed) {
                // set done to false for test run failures
                mCurrentModuleResult.setDone(false);
            } else {
                // Only mark module done if:
                // - status of the invocation allows it (mCanMarkDone), and
                // - module has not already been marked done, and
                // - no test run failure has been detected
                mCurrentModuleResult.setDone(mCurrentTestNum >= mTotalTestsInModule);
            }
        }
        if (isShardResultReporter()) {
            // Forward module results to the master.
            mMasterResultReporter.mergeModuleResult(mCurrentModuleResult);
            mCurrentModuleResult.resetTestRuns();
            mCurrentModuleResult.resetRuntime();
        }
    }

    /**
     * Directly add a module result. Note: this method is meant to be used by
     * a shard ResultReporter.
     */
    private void mergeModuleResult(IModuleResult moduleResult) {
        // This merges the results in moduleResult to any existing results already
        // contained in mResult. This is useful for retries and allows the final
        // report from a retry to contain all test results.
        synchronized(this) {
            mResult.mergeModuleResult(moduleResult);
        }
    }

    /**
     * {@inheritDoc}
     */
    @Override
    public void testRunFailed(String errorMessage) {
        mTestRunFailed = true;
        mCurrentModuleResult.setFailed();
    }

    /**
     * {@inheritDoc}
     */
    @Override
    public TestSummary getSummary() {
        // ignore
        return null;
    }

    /**
     * {@inheritDoc}
     */
    @Override
    public void putSummary(List<TestSummary> summaries) {
        for (TestSummary summary : summaries) {
            // If one summary is from SuiteResultReporter, log it as an extra file.
            if (SuiteResultReporter.SUITE_REPORTER_SOURCE.equals(summary.getSource())) {
                File summaryFile = null;
                try {
                    summaryFile = FileUtil.createTempFile("summary", ".txt");
                    FileUtil.writeToFile(summary.getSummary().getString(), summaryFile);
                    try (InputStreamSource stream = new FileInputStreamSource(summaryFile)) {
                        testLog("summary", LogDataType.TEXT, stream);
                    }
                } catch (IOException e) {
                    CLog.e(e);
                } finally {
                    FileUtil.deleteFile(summaryFile);
                }
            } else if (mReferenceUrl == null && summary.getSummary().getString() != null) {
                mReferenceUrl = summary.getSummary().getString();
            }
        }
    }

    /**
     * {@inheritDoc}
     */
    @Override
    public void invocationEnded(long elapsedTime) {
        if (isShardResultReporter()) {
            // Shard ResultReporters report
            mMasterResultReporter.invocationEnded(elapsedTime);
            return;
        }

        // NOTE: Everything after this line only applies to the master ResultReporter.

        synchronized(this) {
            // The master ResultReporter tracks the progress of all invocations across
            // shard ResultReporters. Writing results should not proceed until all
            // ResultReporters have completed.
            if (++invocationEndedCount < mMasterBuildInfos.size()) {
                return;
            }
            mElapsedTime = elapsedTime;
            finalizeResults();
            mFinalized.countDown();
        }
    }

    private void finalizeResults() {
        // Add all device serials into the result to be serialized
        for (String deviceSerial : mMasterDeviceSerials) {
            mResult.addDeviceSerial(deviceSerial);
        }

        addDeviceBuildInfoToResult();

        Set<String> allExpectedModules = new HashSet<>();
        for (IBuildInfo buildInfo : mMasterBuildInfos) {
            for (Map.Entry<String, String> entry : buildInfo.getBuildAttributes().entrySet()) {
                String key = entry.getKey();
                String value = entry.getValue();
                if (key.equals(CompatibilityBuildHelper.MODULE_IDS) && value.length() > 0) {
                    Collections.addAll(allExpectedModules, value.split(","));
                }
            }
        }

        // Include a record in the report of all expected modules ids, even if they weren't
        // executed.
        for (String moduleId : allExpectedModules) {
            mResult.getOrCreateModule(moduleId);
        }

        String moduleProgress = String.format("%d of %d",
                mResult.getModuleCompleteCount(), mResult.getModules().size());


        try {
            // Zip the full test results directory.
            copyDynamicConfigFiles();
            copyFormattingFiles(mResultDir, mBuildHelper.getSuiteName());

            File resultFile = generateResultXmlFile();
            if (mRetrySessionId != null) {
                copyRetryFiles(ResultHandler.getResultDirectory(
                        mBuildHelper.getResultsDir(), mRetrySessionId), mResultDir);
            }
            File failureReport = null;
            if (mIncludeHtml) {
                // Create the html report before the zip file.
                failureReport = ResultHandler.createFailureReport(resultFile);
            }
            File zippedResults = zipResults(mResultDir);
            if (!mIncludeHtml) {
                // Create failure report after zip file so extra data is not uploaded
                failureReport = ResultHandler.createFailureReport(resultFile);
            }
            if (failureReport != null && failureReport.exists()) {
                info("Test Result: %s", failureReport.getCanonicalPath());
            } else {
                info("Test Result: %s", resultFile.getCanonicalPath());
            }
            info("Test Logs: %s", mLogDir.getCanonicalPath());
            debug("Full Result: %s", zippedResults.getCanonicalPath());

            Path latestLink = createLatestLinkDirectory(mResultDir.toPath());
            if (latestLink != null) {
                info("Latest results link: " + latestLink.toAbsolutePath());
            }

            latestLink = createLatestLinkDirectory(mLogDir.toPath());
            if (latestLink != null) {
                info("Latest logs link: " + latestLink.toAbsolutePath());
            }

            saveLog(resultFile, zippedResults);

            uploadResult(resultFile);

        } catch (IOException | XmlPullParserException e) {
            CLog.e("[%s] Exception while saving result XML.", mDeviceSerial);
            CLog.e(e);
        }
        // print the run results last.
        info("Invocation finished in %s. PASSED: %d, FAILED: %d, MODULES: %s",
                TimeUtil.formatElapsedTime(mElapsedTime),
                mResult.countResults(TestStatus.PASS),
                mResult.countResults(TestStatus.FAIL),
                moduleProgress);
    }

    private Path createLatestLinkDirectory(Path directory) {
        Path link = null;

        Path parent = directory.getParent();

        if (parent != null) {
            link = parent.resolve(LATEST_LINK_NAME);
            try {
                // if latest already exists, we have to remove it before creating
                Files.deleteIfExists(link);
                Files.createSymbolicLink(link, directory);
            } catch (IOException ioe) {
                CLog.e("Exception while attempting to create 'latest' link to: [%s]",
                    directory);
                CLog.e(ioe);
                return null;
            } catch (UnsupportedOperationException uoe) {
                CLog.e("Failed to create 'latest' symbolic link - unsupported operation");
                return null;
            }
        }
        return link;
    }

    /**
     * {@inheritDoc}
     */
    @Override
    public void invocationFailed(Throwable cause) {
        warn("Invocation failed: %s", cause);
        InvocationFailureHandler.setFailed(mBuildHelper, cause);
    }

    /**
     * {@inheritDoc}
     */
    @Override
    public void testLog(String name, LogDataType type, InputStreamSource stream) {
        // This is safe to be invoked on either the master or a shard ResultReporter
        if (isShardResultReporter()) {
            // Shard ResultReporters forward testLog to the mMasterResultReporter
            mMasterResultReporter.testLog(name, type, stream);
            return;
        }
        if (name.endsWith(DeviceInfo.FILE_SUFFIX)) {
            // Handle device info file case
            testLogDeviceInfo(name, stream);
        } else {
            // Handle default case
            try {
                File logFile = null;
                if (mCompressLogs) {
                    try (InputStream inputStream = stream.createInputStream()) {
                        logFile = mTestLogSaver.saveAndGZipLogData(name, type, inputStream);
                    }
                } else {
                    try (InputStream inputStream = stream.createInputStream()) {
                        logFile = mTestLogSaver.saveLogData(name, type, inputStream);
                    }
                }
                debug("Saved logs for %s in %s", name, logFile.getAbsolutePath());
            } catch (IOException e) {
                warn("Failed to write log for %s", name);
                CLog.e(e);
            }
        }
    }

    /* Write device-info files to the result, invoked only by the master result reporter */
    private void testLogDeviceInfo(String name, InputStreamSource stream) {
        try {
            File ediDir = new File(mResultDir, DeviceInfo.RESULT_DIR_NAME);
            ediDir.mkdirs();
            File ediFile = new File(ediDir, name);
            if (!ediFile.exists()) {
                // only write this file to the results if not already present
                FileUtil.writeToFile(stream.createInputStream(), ediFile);
            }
        } catch (IOException e) {
            warn("Failed to write device info %s to result", name);
            CLog.e(e);
        }
    }

    /**
     * {@inheritDoc}
     */
    @Override
    public void testLogSaved(String dataName, LogDataType dataType, InputStreamSource dataStream,
            LogFile logFile) {
        // This is safe to be invoked on either the master or a shard ResultReporter
        if (mIncludeTestLogTags && mCurrentResult != null
                && dataName.startsWith(mCurrentResult.getFullName())) {

            if (dataType == LogDataType.BUGREPORT) {
                mCurrentResult.setBugReport(logFile.getUrl());
            } else if (dataType == LogDataType.LOGCAT) {
                mCurrentResult.setLog(logFile.getUrl());
            } else if (dataType == LogDataType.PNG) {
                mCurrentResult.setScreenshot(logFile.getUrl());
            }
        }
    }

    /**
     * {@inheritDoc}
     */
    @Override
    public void setLogSaver(ILogSaver saver) {
        // This is safe to be invoked on either the master or a shard ResultReporter
        mLogSaver = saver;
    }

    /**
     * When enabled, save log data using log saver
     */
    private void saveLog(File resultFile, File zippedResults) throws IOException {
        if (!mUseLogSaver) {
            return;
        }

        FileInputStream fis = null;
        LogFile logFile = null;
        try {
            fis = new FileInputStream(resultFile);
            logFile = mLogSaver.saveLogData("log-result", LogDataType.XML, fis);
            debug("Result XML URL: %s", logFile.getUrl());
            logReportFiles(mConfiguration, resultFile, resultFile.getName(), LogDataType.XML);
        } catch (IOException ioe) {
            CLog.e("[%s] error saving XML with log saver", mDeviceSerial);
            CLog.e(ioe);
        } finally {
            StreamUtil.close(fis);
        }
        // Save the full results folder.
        if (zippedResults != null) {
            FileInputStream zipResultStream = null;
            try {
                zipResultStream = new FileInputStream(zippedResults);
                logFile = mLogSaver.saveLogData("results", LogDataType.ZIP, zipResultStream);
                debug("Result zip URL: %s", logFile.getUrl());
                logReportFiles(
                        mConfiguration, zippedResults, "results", LogDataType.ZIP);
            } finally {
                StreamUtil.close(zipResultStream);
            }
        }
    }

    /**
     * Return the path in which log saver persists log files or null if
     * logSaver is not enabled.
     */
    private String getLogUrl() {
        if (!mUseLogSaver || mLogSaver == null) {
            return null;
        }

        return mLogSaver.getLogReportDir().getUrl();
    }

    @Override
    public IShardableListener clone() {
        ResultReporter clone = new ResultReporter(this);
        OptionCopier.copyOptionsNoThrow(this, clone);
        return clone;
    }

    /**
     * Create results file compatible with CTSv2 (xml) report format.
     */
    protected File generateResultXmlFile()
            throws IOException, XmlPullParserException {
        return ResultHandler.writeResults(mBuildHelper.getSuiteName(),
                mBuildHelper.getSuiteVersion(), mBuildHelper.getSuitePlan(),
                mBuildHelper.getSuiteBuild(), mResult, mResultDir, mResult.getStartTime(),
                mElapsedTime + mResult.getStartTime(), mReferenceUrl, getLogUrl(),
                mBuildHelper.getCommandLineArgs());
    }

    /**
     * Add build info collected from the device attributes to the results.
     */
    protected void addDeviceBuildInfoToResult() {
        // Add all build info to the result to be serialized
        Map<String, String> buildProperties = mapBuildInfo();
        addBuildInfoToResult(buildProperties, mResult);
    }

    /**
     * Override specific build properties so the report will be associated with the
     * build fingerprint being certified.
     */
    protected void addDeviceBuildInfoToResult(String buildFingerprintOverride,
            String manufactureOverride, String modelOverride) {

        Map<String, String> buildProperties = mapBuildInfo();

        // Extract and override values from build fingerprint.
        // Build fingerprint format: brand/product/device:version/build_id/tags
        String fingerprintPrefix = buildFingerprintOverride.split(":")[0];
        String fingerprintTail = buildFingerprintOverride.split(":")[1];
        String buildIdOverride = fingerprintTail.split("/")[1];
        buildProperties.put(BUILD_ID, buildIdOverride);
        String brandOverride = fingerprintPrefix.split("/")[0];
        buildProperties.put(BUILD_BRAND, brandOverride);
        String deviceOverride = fingerprintPrefix.split("/")[2];
        buildProperties.put(BUILD_DEVICE, deviceOverride);
        String productOverride = fingerprintPrefix.split("/")[1];
        buildProperties.put(BUILD_PRODUCT, productOverride);
        String versionOverride = fingerprintTail.split("/")[0];
        buildProperties.put(BUILD_VERSION_RELEASE, versionOverride);
        buildProperties.put(BUILD_FINGERPRINT, buildFingerprintOverride);
        buildProperties.put(BUILD_MANUFACTURER, manufactureOverride);
        buildProperties.put(BUILD_MODEL, modelOverride);

        // Add modified values to results.
        addBuildInfoToResult(buildProperties, mResult);
        mResult.setBuildFingerprint(buildFingerprintOverride);
    }
    /** Aggregate build info from member device info. */
    protected Map<String, String> mapBuildInfo() {
        Map<String, String> buildProperties = new HashMap<>();
        for (IBuildInfo buildInfo : mMasterBuildInfos) {
            for (Map.Entry<String, String> entry : buildInfo.getBuildAttributes().entrySet()) {
                String key = entry.getKey();
                String value = entry.getValue();
                if (key.startsWith(BUILD_INFO)) {
                    buildProperties.put(key.substring(CTS_PREFIX.length()), value);
                }
            }
        }
        return buildProperties;
    }

    /**
     * Add build info to results.
     * @param buildProperties Build info to add.
     */
    protected static void addBuildInfoToResult(Map<String, String> buildProperties,
            IInvocationResult invocationResult) {
        buildProperties.entrySet().stream().forEach(entry ->
                invocationResult.addInvocationInfo(entry.getKey(), entry.getValue()));
    }

    /**
     * Return true if this instance is a shard ResultReporter and should propagate
     * certain events to the master.
     */
    private boolean isShardResultReporter() {
        return mMasterResultReporter != null;
    }

    /**
     * When enabled, upload the result to a server.
     */
    private void uploadResult(File resultFile) {
        if (mResultServer != null && !mResultServer.trim().isEmpty() && !mDisableResultPosting) {
            try {
                debug("Result Server: %d", mUploader.uploadResult(resultFile, mReferenceUrl));
            } catch (IOException ioe) {
                CLog.e("[%s] IOException while uploading result.", mDeviceSerial);
                CLog.e(ioe);
            }
        }
    }

    /**
     * Returns whether it is safe to mark modules as "done", given the invocation command-line
     * arguments. Returns true unless this is a retry and specific filtering techniques are applied
     * on the command-line, such as:
     *   --retry-type failed
     *   --include-filter
     *   --exclude-filter
     *   -t/--test
     *   --subplan
     */
    private boolean canMarkDone(String args) {
        if (mRetrySessionId == null) {
            return true; // always allow modules to be marked done if not retry
        }
        return !(RetryType.FAILED.equals(mRetryType)
                || RetryType.CUSTOM.equals(mRetryType)
                || args.contains(CompatibilityTestSuite.INCLUDE_FILTER_OPTION)
                || args.contains(CompatibilityTestSuite.EXCLUDE_FILTER_OPTION)
                || args.contains(CompatibilityTestSuite.SUBPLAN_OPTION)
                || args.matches(String.format(".* (-%s|--%s) .*",
                CompatibilityTestSuite.TEST_OPTION_SHORT_NAME, CompatibilityTestSuite.TEST_OPTION)));
    }

    /**
     * Copy the xml formatting files stored in this jar to the results directory
     *
     * @param resultsDir
     */
    static void copyFormattingFiles(File resultsDir, String suiteName) {
        for (String resultFileName : ResultHandler.RESULT_RESOURCES) {
            InputStream configStream = ResultHandler.class.getResourceAsStream(
                    String.format("/report/%s-%s", suiteName, resultFileName));
            if (configStream == null) {
                // If suite specific files are not available, fallback to common.
                configStream = ResultHandler.class.getResourceAsStream(
                    String.format("/report/%s", resultFileName));
            }
            if (configStream != null) {
                File resultFile = new File(resultsDir, resultFileName);
                try {
                    FileUtil.writeToFile(configStream, resultFile);
                } catch (IOException e) {
                    warn("Failed to write %s to file", resultFileName);
                }
            } else {
                warn("Failed to load %s from jar", resultFileName);
            }
        }
    }

    /**
     * move the dynamic config files to the results directory
     */
    private void copyDynamicConfigFiles() {
        File configDir = new File(mResultDir, "config");
        if (!configDir.mkdir()) {
            warn("Failed to make dynamic config directory \"%s\" in the result",
                    configDir.getAbsolutePath());
        }

        Set<String> uniqueModules = new HashSet<>();
        for (IBuildInfo buildInfo : mMasterBuildInfos) {
            CompatibilityBuildHelper helper = new CompatibilityBuildHelper(buildInfo);
            Map<String, File> dcFiles = helper.getDynamicConfigFiles();
            for (String moduleName : dcFiles.keySet()) {
                File srcFile = dcFiles.get(moduleName);
                if (!uniqueModules.contains(moduleName)) {
                    // have not seen config for this module yet, copy into result
                    File destFile = new File(configDir, moduleName + ".dynamic");
                    try {
                        FileUtil.copyFile(srcFile, destFile);
                        uniqueModules.add(moduleName); // Add to uniqueModules if copy succeeds
                    } catch (IOException e) {
                        warn("Failure when copying config file \"%s\" to \"%s\" for module %s",
                                srcFile.getAbsolutePath(), destFile.getAbsolutePath(), moduleName);
                        CLog.e(e);
                    }
                }
                FileUtil.deleteFile(srcFile);
            }
        }
    }

    /**
     * Recursively copy any other files found in the previous session's result directory to the
     * new result directory, so long as they don't already exist. For example, a "screenshots"
     * directory generated in a previous session by a passing test will not be generated on retry
     * unless copied from the old result directory.
     *
     * @param oldDir
     * @param newDir
     */
    static void copyRetryFiles(File oldDir, File newDir) {
        File[] oldChildren = oldDir.listFiles();
        for (File oldChild : oldChildren) {
            if (NOT_RETRY_FILES.contains(oldChild.getName())) {
                continue; // do not copy this file/directory or its children
            }
            File newChild = new File(newDir, oldChild.getName());
            if (!newChild.exists()) {
                // If this old file or directory doesn't exist in new dir, simply copy it
                try {
                    if (oldChild.isDirectory()) {
                        FileUtil.recursiveCopy(oldChild, newChild);
                    } else {
                        FileUtil.copyFile(oldChild, newChild);
                    }
                } catch (IOException e) {
                    warn("Failed to copy file \"%s\" from previous session", oldChild.getName());
                }
            } else if (oldChild.isDirectory() && newChild.isDirectory()) {
                // If both children exist as directories, make sure the children of the old child
                // directory exist in the new child directory.
                copyRetryFiles(oldChild, newChild);
            }
        }
    }

    /**
     * Zip the contents of the given results directory.
     *
     * @param resultsDir
     */
    private static File zipResults(File resultsDir) {
        File zipResultFile = null;
        try {
            // create a file in parent directory, with same name as resultsDir
            zipResultFile = new File(resultsDir.getParent(), String.format("%s.zip",
                    resultsDir.getName()));
            ZipUtil.createZip(resultsDir, zipResultFile);
        } catch (IOException e) {
            warn("Failed to create zip for %s", resultsDir.getName());
        }
        return zipResultFile;
    }

    /**
     *  Log info to the console.
     */
    private static void info(String format, Object... args) {
        log(LogLevel.INFO, format, args);
    }

    /**
     *  Log debug to the console.
     */
    private static void debug(String format, Object... args) {
        log(LogLevel.DEBUG, format, args);
    }

    /**
     *  Log a warning to the console.
     */
    private static void warn(String format, Object... args) {
        log(LogLevel.WARN, format, args);
    }

    /**
     * Log a message to the console
     */
    private static void log(LogLevel level, String format, Object... args) {
        CLog.logAndDisplay(level, format, args);
    }

    /**
     * For testing purpose.
     */
    @VisibleForTesting
    public IInvocationResult getResult() {
        return mResult;
    }

    /**
     * Returns true if the reporter is finalized before the end of the timeout. False otherwise.
     */
    @VisibleForTesting
    public boolean waitForFinalized(long timeout, TimeUnit unit) throws InterruptedException {
        return mFinalized.await(timeout, unit);
    }

<<<<<<< HEAD
    private static String sanitizeXmlContent(String s) {
        return XmlEscapers.xmlContentEscaper().escape(s);
=======
    /** Re-log a result file to all reporters so they are aware of it. */
    private void logReportFiles(
            IConfiguration configuration, File resultFile, String dataName, LogDataType type) {
        if (configuration == null) {
            return;
        }
        List<ITestInvocationListener> listeners = configuration.getTestInvocationListeners();
        try (FileInputStreamSource source = new FileInputStreamSource(resultFile)) {
            for (ITestInvocationListener listener : listeners) {
                if (listener.equals(this)) {
                    // Avoid logging agaisnt itself
                    continue;
                }
                listener.testLog(dataName, type, source);
            }
        }
>>>>>>> 6b93f8bd
    }
}<|MERGE_RESOLUTION|>--- conflicted
+++ resolved
@@ -1060,10 +1060,10 @@
         return mFinalized.await(timeout, unit);
     }
 
-<<<<<<< HEAD
     private static String sanitizeXmlContent(String s) {
         return XmlEscapers.xmlContentEscaper().escape(s);
-=======
+    }
+
     /** Re-log a result file to all reporters so they are aware of it. */
     private void logReportFiles(
             IConfiguration configuration, File resultFile, String dataName, LogDataType type) {
@@ -1080,6 +1080,5 @@
                 listener.testLog(dataName, type, source);
             }
         }
->>>>>>> 6b93f8bd
     }
 }