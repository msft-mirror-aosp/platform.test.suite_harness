/*
 * Copyright (C) 2015 The Android Open Source Project
 *
 * Licensed under the Apache License, Version 2.0 (the "License");
 * you may not use this file except in compliance with the License.
 * You may obtain a copy of the License at
 *
 *      http://www.apache.org/licenses/LICENSE-2.0
 *
 * Unless required by applicable law or agreed to in writing, software
 * distributed under the License is distributed on an "AS IS" BASIS,
 * WITHOUT WARRANTIES OR CONDITIONS OF ANY KIND, either express or implied.
 * See the License for the specific language governing permissions and
 * limitations under the License.
 */

package com.android.compatibility.common.tradefed.targetprep;

import com.android.compatibility.common.util.DeviceInfo;
import com.android.compatibility.common.util.DevicePropertyInfo;
import com.android.tradefed.build.IBuildInfo;
import com.android.tradefed.config.Option;
import com.android.tradefed.device.DeviceNotAvailableException;
import com.android.tradefed.device.ITestDevice;
import com.android.tradefed.log.ITestLogger;
import com.android.tradefed.log.LogUtil.CLog;
import com.android.tradefed.result.FileInputStreamSource;
import com.android.tradefed.result.ITestLoggerReceiver;
import com.android.tradefed.result.LogDataType;
import com.android.tradefed.targetprep.BuildError;
import com.android.tradefed.targetprep.TargetSetupError;
import com.android.tradefed.util.FileUtil;

import java.io.File;
import java.io.IOException;
import java.util.Map.Entry;

/**
 * An {@link ApkInstrumentationPreparer} that collects device info.
 */
public class DeviceInfoCollector extends ApkInstrumentationPreparer implements ITestLoggerReceiver {

    public static final String DEVICE_INFO_DIR = "device_info_dir";
    public static final String SKIP_DEVICE_INFO_OPTION = "skip-device-info";

    private static final String ABI = "ro.product.cpu.abi";
    private static final String ABI2 = "ro.product.cpu.abi2";
    private static final String ABIS = "ro.product.cpu.abilist";
    private static final String ABIS_32 = "ro.product.cpu.abilist32";
    private static final String ABIS_64 = "ro.product.cpu.abilist64";
    private static final String BOARD = "ro.product.board";
    private static final String BRAND = "ro.product.brand";
    private static final String DEVICE = "ro.product.device";
    private static final String FINGERPRINT = "ro.build.fingerprint";
    private static final String ID = "ro.build.id";
    private static final String MANUFACTURER = "ro.product.manufacturer";
    private static final String MODEL = "ro.product.model";
    private static final String PRODUCT = "ro.product.name";
    private static final String REFERENCE_FINGERPRINT = "ro.build.reference.fingerprint";
    private static final String SERIAL = "ro.serialno";
    private static final String TAGS = "ro.build.tags";
    private static final String TYPE = "ro.build.type";
    private static final String VERSION_BASE_OS = "ro.build.version.base_os";
    private static final String VERSION_RELEASE = "ro.build.version.release";
    private static final String VERSION_SDK = "ro.build.version.sdk";
    private static final String VERSION_SECURITY_PATCH = "ro.build.version.security_patch";
    private static final String VERSION_INCREMENTAL = "ro.build.version.incremental";

    private static final String PREFIX_TAG = "cts:build_";

<<<<<<< HEAD
    private static final String DEVICE_INFO_DIR = "device_info_dir";

    @Option(name = CompatibilityTest.SKIP_DEVICE_INFO_OPTION,
=======
    @Option(name = SKIP_DEVICE_INFO_OPTION,
>>>>>>> 5e111333
            shortName = 'd',
            description = "Whether device info collection should be skipped")
    private boolean mSkipDeviceInfo = false;

    @Option(name= "src-dir", description = "The directory to copy to the results dir")
    private String mSrcDir;

    @Option(name = "dest-dir", description = "The directory under the result to store the files")
    private String mDestDir = DeviceInfo.RESULT_DIR_NAME;

    @Deprecated
    @Option(name = "temp-dir", description = "The directory containing host-side device info files")
    private String mTempDir;

    private ITestLogger mLogger;
    private File deviceInfoDir = null;

    public DeviceInfoCollector() {
        mWhen = When.BEFORE;
    }

    @Override
    public void setUp(ITestDevice device, IBuildInfo buildInfo) throws TargetSetupError,
            BuildError, DeviceNotAvailableException {
        DevicePropertyInfo devicePropertyInfo = new DevicePropertyInfo(ABI, ABI2, ABIS, ABIS_32,
                ABIS_64, BOARD, BRAND, DEVICE, FINGERPRINT, ID, MANUFACTURER, MODEL, PRODUCT,
                REFERENCE_FINGERPRINT, SERIAL, TAGS, TYPE, VERSION_BASE_OS, VERSION_RELEASE,
                VERSION_SDK, VERSION_SECURITY_PATCH, VERSION_INCREMENTAL);

        // add device properties to the result with a prefix tag for each key
        for (Entry<String, String> entry :
                devicePropertyInfo.getPropertytMapWithPrefix(PREFIX_TAG).entrySet()) {
            buildInfo.addBuildAttribute(
                    entry.getKey(), nullToEmpty(device.getProperty(entry.getValue())));
        }
        if (mSkipDeviceInfo) {
            return;
        }
        run(device, buildInfo);
        try {
            deviceInfoDir = FileUtil.createTempDir(DeviceInfo.RESULT_DIR_NAME);
            if (device.pullDir(mSrcDir, deviceInfoDir)) {
                for (File deviceInfoFile : deviceInfoDir.listFiles()) {
                    try (FileInputStreamSource source = new FileInputStreamSource(deviceInfoFile)) {
                        mLogger.testLog(deviceInfoFile.getName(), LogDataType.TEXT, source);
                    }
                }
<<<<<<< HEAD
                buildInfo.addBuildAttribute(DEVICE_INFO_DIR, deviceInfoDir.getAbsolutePath());
=======
                buildInfo.setFile(DEVICE_INFO_DIR, deviceInfoDir, /** version */ "v1");
>>>>>>> 5e111333
            } else {
                CLog.e("Failed to pull device-info files from device %s", device.getSerialNumber());
            }
        } catch (IOException e) {
            CLog.e("Failed to pull device-info files from device %s", device.getSerialNumber());
            CLog.e(e);
        }
    }

    @Override
    public void tearDown(ITestDevice device, IBuildInfo buildInfo, Throwable e)
            throws DeviceNotAvailableException {
        FileUtil.recursiveDelete(deviceInfoDir);
        super.tearDown(device, buildInfo, e);
    }

    @Override
    public void setTestLogger(ITestLogger testLogger) {
        mLogger = testLogger;
    }

    private static String nullToEmpty(String value) {
        return value == null ? "" : value;
    }
}<|MERGE_RESOLUTION|>--- conflicted
+++ resolved
@@ -68,13 +68,7 @@
 
     private static final String PREFIX_TAG = "cts:build_";
 
-<<<<<<< HEAD
-    private static final String DEVICE_INFO_DIR = "device_info_dir";
-
-    @Option(name = CompatibilityTest.SKIP_DEVICE_INFO_OPTION,
-=======
     @Option(name = SKIP_DEVICE_INFO_OPTION,
->>>>>>> 5e111333
             shortName = 'd',
             description = "Whether device info collection should be skipped")
     private boolean mSkipDeviceInfo = false;
@@ -122,11 +116,7 @@
                         mLogger.testLog(deviceInfoFile.getName(), LogDataType.TEXT, source);
                     }
                 }
-<<<<<<< HEAD
-                buildInfo.addBuildAttribute(DEVICE_INFO_DIR, deviceInfoDir.getAbsolutePath());
-=======
                 buildInfo.setFile(DEVICE_INFO_DIR, deviceInfoDir, /** version */ "v1");
->>>>>>> 5e111333
             } else {
                 CLog.e("Failed to pull device-info files from device %s", device.getSerialNumber());
             }
