--- conflicted
+++ resolved
@@ -274,20 +274,11 @@
     /* Get extended device info*/
     private List<String> getExtendedDeviceInfo(IBuildInfo buildInfo) {
         List<String> extendedDeviceInfo = new ArrayList<>();
-<<<<<<< HEAD
-        String deviceInfoDir = buildInfo.getBuildAttributes().get("device_info_dir");
-        if (deviceInfoDir == null) {
-            CLog.w("Device Info directory was not created. May be run <<cts|gts>>-dev ?");
-            return extendedDeviceInfo;
-        }
-        File deviceInfoPath = new File(deviceInfoDir);
-=======
         File deviceInfoPath = buildInfo.getFile(DeviceInfoCollector.DEVICE_INFO_DIR);
         if (deviceInfoPath == null || !deviceInfoPath.exists()) {
             CLog.w("Device Info directory was not created. May be run <<cts|gts>>-dev ?");
             return extendedDeviceInfo;
         }
->>>>>>> 5e111333
         List<String> requiredDeviceInfo = null;
         try {
             requiredDeviceInfo = DynamicConfigFileReader.getValuesFromConfig(
