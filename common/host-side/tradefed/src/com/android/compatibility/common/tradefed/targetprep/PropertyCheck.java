--- conflicted
+++ resolved
@@ -53,13 +53,11 @@
     private boolean mThrowError = false;
 
     @Override
-<<<<<<< HEAD
     public void run(TestInformation testInfo)
             throws TargetSetupError, BuildError, DeviceNotAvailableException {
         ITestDevice device = testInfo.getDevice();
-=======
-    public void run(ITestDevice device, IBuildInfo buildInfo) throws TargetSetupError,
-            BuildError, DeviceNotAvailableException {
+        String propertyValue = device.getProperty(mPropertyName);
+
 
         if (mPropertyValueIsSetOnly && mExpectedPropertyValue != null ) {
             throw new IllegalArgumentException("is-set-only and "
@@ -69,8 +67,6 @@
             throw new IllegalArgumentException("is-set-only or "
                 + "expected-value must be set.");
         }
->>>>>>> ccff74a3
-        String propertyValue = device.getProperty(mPropertyName);
 
         if (mPropertyValueIsSetOnly) {
             if (propertyValue == null || propertyValue.equals("")) {
