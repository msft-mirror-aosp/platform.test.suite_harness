--- conflicted
+++ resolved
@@ -37,7 +37,6 @@
     )
     private String mPropertyName = null;
 
-<<<<<<< HEAD
     @Option(
         name = "expected-value",
         description = "The expected value of the property",
@@ -45,23 +44,13 @@
     )
     private String mExpectedPropertyValue = null;
 
-    @Option(
-        name = "throw-error",
-        description = "Whether to throw an error for an unexpected property value"
-    )
-    private boolean mThrowError = false;
-=======
-    @Option(name = "expected-value", description = "The expected value of the property")
-    protected String mExpectedPropertyValue = null;
-
     @Option(name = "is-set-only", description = "Whether this value must be set only (don't check"
         + "value)")
-    protected boolean mPropertyValueIsSetOnly = false;
+    private boolean mPropertyValueIsSetOnly = false;
 
     @Option(name = "throw-error",
             description = "Whether to throw an error for an unexpected property value")
-    protected boolean mThrowError = false;
->>>>>>> b9ab7629
+    private boolean mThrowError = false;
 
     @Override
     public void run(ITestDevice device, IBuildInfo buildInfo) throws TargetSetupError,
