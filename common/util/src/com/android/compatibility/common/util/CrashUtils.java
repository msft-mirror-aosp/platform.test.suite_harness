/*
 * Copyright (C) 2019 The Android Open Source Project
 *
 * Licensed under the Apache License, Version 2.0 (the "License");
 * you may not use this file except in compliance with the License.
 * You may obtain a copy of the License at
 *
 *      http://www.apache.org/licenses/LICENSE-2.0
 *
 * Unless required by applicable law or agreed to in writing, software
 * distributed under the License is distributed on an "AS IS" BASIS,
 * WITHOUT WARRANTIES OR CONDITIONS OF ANY KIND, either express or implied.
 * See the License for the specific language governing permissions and
 * limitations under the License.
 */

package com.android.compatibility.common.util;

import java.io.File;
import java.util.Arrays;
import java.util.Collection;
import java.util.Collections;
import java.util.List;
import java.util.regex.Matcher;
import java.util.regex.Pattern;
import java.util.stream.Collectors;
import java.util.stream.Stream;
import java.math.BigInteger;
import org.json.JSONArray;
import org.json.JSONException;
import org.json.JSONObject;

/** Contains helper functions and shared constants for crash parsing. */
public class CrashUtils {
    // used to only detect actual addresses instead of nullptr and other unlikely values
    public static final BigInteger MIN_CRASH_ADDR = new BigInteger("8000", 16);
    // Matches the end of a crash
    public static final Pattern sEndofCrashPattern =
            Pattern.compile("DEBUG\\s+?:\\s+?backtrace:");
    public static final String DEVICE_PATH = "/data/local/tmp/CrashParserResults/";
    public static final String LOCK_FILENAME = "lockFile.loc";
    public static final String UPLOAD_REQUEST = "Please upload a result file to stagefright";
    public static final Pattern sUploadRequestPattern =
            Pattern.compile(UPLOAD_REQUEST);
    public static final String NEW_TEST_ALERT = "New test starting with name: ";
    public static final Pattern sNewTestPattern =
            Pattern.compile(NEW_TEST_ALERT + "(\\w+?)\\(.*?\\)");
    public static final String SIGNAL = "signal";
    public static final String ABORT_MESSAGE = "abortmessage";
    public static final String NAME = "name";
    public static final String PROCESS = "process";
    public static final String PID = "pid";
    public static final String TID = "tid";
    public static final String FAULT_ADDRESS = "faultaddress";
    // Matches the smallest blob that has the appropriate header and footer
    private static final Pattern sCrashBlobPattern =
            Pattern.compile("DEBUG\\s+?:( [*]{3})+?.*?DEBUG\\s+?:\\s+?backtrace:", Pattern.DOTALL);
    // Matches process id and name line and captures them
    private static final Pattern sPidtidNamePattern =
            Pattern.compile("pid: (\\d+?), tid: (\\d+?), name: ([^\\s]+?\\s+?)*?>>> (.*?) <<<");
    // Matches fault address and signal type line
    private static final Pattern sFaultLinePattern =
            Pattern.compile(
                    "\\w+? \\d+? \\((.*?)\\), code -*?\\d+? \\(.*?\\), fault addr "
                            + "(?:0x(\\p{XDigit}+)|-+)");
    // Matches the abort message line
    private static Pattern sAbortMessagePattern =
            Pattern.compile("(?i)Abort message: (.*)");

    public static final String SIGSEGV = "SIGSEGV";
    public static final String SIGBUS = "SIGBUS";
    public static final String SIGABRT = "SIGABRT";

    /**
     * returns the filename of the process.
     * e.g. "/system/bin/mediaserver" returns "mediaserver"
     */
    public static String getProcessFileName(JSONObject crash) throws JSONException {
        return new File(crash.getString(PROCESS)).getName();
    }

    /**
     * Determines if the given input has a {@link com.android.compatibility.common.util.Crash} that
     * should fail an sts test
     *
     * @param crashes list of crashes to check
     * @param config crash detection configuration object
     * @return if a crash is serious enough to fail an sts test
     */
    public static boolean securityCrashDetected(JSONArray crashes, Config config) {
        return matchSecurityCrashes(crashes, config).length() > 0;
    }

    public static BigInteger getBigInteger(JSONObject source, String name) throws JSONException {
        if (source.isNull(name)) {
            return null;
        }
        String intString = source.getString(name);
        BigInteger value = null;
        try {
            value = new BigInteger(intString, 16);
        } catch (NumberFormatException e) {}
        return value;
    }

    /**
     * Determines which given inputs have a {@link com.android.compatibility.common.util.Crash} that
     * should fail an sts test
     *
     * @param crashes list of crashes to check
     * @param config crash detection configuration object
     * @return the list of crashes serious enough to fail an sts test
     */
    public static JSONArray matchSecurityCrashes(JSONArray crashes, Config config) {
        JSONArray securityCrashes = new JSONArray();
        for (int i = 0; i < crashes.length(); i++) {
            try {
                JSONObject crash = crashes.getJSONObject(i);

                // match process patterns
                if (!matchesAny(getProcessFileName(crash), config.processPatterns)) {
                    continue;
                }

                // match signal
                String crashSignal = crash.getString(SIGNAL);
                if (!config.signals.contains(crashSignal)) {
                    continue;
                }

                if (crash.has(ABORT_MESSAGE)) {
                    String crashAbortMessage = crash.getString(ABORT_MESSAGE);
                    if (!config.abortMessageIncludes.isEmpty()) {
                        if (!config.abortMessageIncludes.stream()
                                .filter(p -> p.matcher(crashAbortMessage).find())
                                .findFirst()
                                .isPresent()) {
                            continue;
                        }
                    }
                    if (config.abortMessageExcludes.stream()
                            .filter(p -> p.matcher(crashAbortMessage).find())
                            .findFirst()
                            .isPresent()) {
                        continue;
                    }
                }

                // if check specified, reject crash if address is unlikely to be security-related
                if (config.checkMinAddress) {
                    BigInteger faultAddress = getBigInteger(crash, FAULT_ADDRESS);
                    if (faultAddress != null
                            && faultAddress.compareTo(config.minCrashAddress) < 0) {
                        continue;
                    }
                }
                securityCrashes.put(crash);
            } catch (JSONException e) {}
        }
        return securityCrashes;
    }

    /**
     * returns true if the input matches any of the patterns.
     */
    private static boolean matchesAny(String input, Collection<Pattern> patterns) {
        for (Pattern p : patterns) {
            if (p.matcher(input).matches()) {
                return true;
            }
        }
        return false;
    }

    /** Adds all crashes found in the input as JSONObjects to the given JSONArray */
    public static JSONArray addAllCrashes(String input, JSONArray crashes) {
        Matcher crashBlobFinder = sCrashBlobPattern.matcher(input);
        while (crashBlobFinder.find()) {
            String crashStr = crashBlobFinder.group(0);
            int tid = 0;
            int pid = 0;
            BigInteger faultAddress = null;
            String name = null;
            String process = null;
            String signal = null;
            String abortMessage = null;

            Matcher pidtidNameMatcher = sPidtidNamePattern.matcher(crashStr);
            if (pidtidNameMatcher.find()) {
                try {
                    pid = Integer.parseInt(pidtidNameMatcher.group(1));
                } catch (NumberFormatException e) {}
                try {
                    tid = Integer.parseInt(pidtidNameMatcher.group(2));
                } catch (NumberFormatException e) {}
                name = pidtidNameMatcher.group(3).trim();
                process = pidtidNameMatcher.group(4).trim();
            }

            Matcher faultLineMatcher = sFaultLinePattern.matcher(crashStr);
            if (faultLineMatcher.find()) {
                signal = faultLineMatcher.group(1);
                String faultAddrMatch = faultLineMatcher.group(2);
                if (faultAddrMatch != null) {
                    try {
                        faultAddress = new BigInteger(faultAddrMatch, 16);
                    } catch (NumberFormatException e) {}
                }
            }

            Matcher abortMessageMatcher = sAbortMessagePattern.matcher(crashStr);
            if (abortMessageMatcher.find()) {
                abortMessage = abortMessageMatcher.group(1);
            }

            try {
                JSONObject crash = new JSONObject();
                crash.put(PID, pid);
                crash.put(TID, tid);
                crash.put(NAME, name);
                crash.put(PROCESS, process);
                crash.put(FAULT_ADDRESS,
                        faultAddress == null ? null : faultAddress.toString(16));
                crash.put(SIGNAL, signal);
                crash.put(ABORT_MESSAGE, abortMessage);
                crashes.put(crash);
            } catch (JSONException e) {}
        }
        return crashes;
    }

    public static class Config {
<<<<<<< HEAD
        private boolean checkMinAddress = true;
        private BigInteger minCrashAddress = MIN_CRASH_ADDR;
        private List<String> signals = Arrays.asList(SIGSEGV, SIGBUS);
        private List<Pattern> processPatterns = Collections.emptyList();
=======
        private boolean checkMinAddress;
        private BigInteger minCrashAddress;
        private List<String> signals;
        private List<Pattern> processPatterns;
        private List<Pattern> abortMessageIncludes;
        private List<Pattern> abortMessageExcludes;

        public Config() {
            checkMinAddress = true;
            minCrashAddress = MIN_CRASH_ADDR;
            setSignals(SIGSEGV, SIGBUS);
            abortMessageIncludes = new ArrayList<>();
            setAbortMessageExcludes("CHECK_", "CANNOT LINK EXECUTABLE");
            processPatterns = new ArrayList();
        }
>>>>>>> 63ca92cd

        public Config setMinAddress(BigInteger minCrashAddress) {
            this.minCrashAddress = minCrashAddress;
            return this;
        }

        public Config checkMinAddress(boolean checkMinAddress) {
            this.checkMinAddress = checkMinAddress;
            return this;
        }

        public Config setSignals(String... signals) {
            this.signals = Arrays.asList(signals);
            return this;
        }

        public Config appendSignals(String... signals) {
            Collections.addAll(this.signals, signals);
            return this;
        }

        public Config setAbortMessageIncludes(String... abortMessages) {
            this.abortMessageIncludes = new ArrayList<>(toPatterns(abortMessages));
            return this;
        }

        public Config setAbortMessageIncludes(Pattern... abortMessages) {
            this.abortMessageIncludes = new ArrayList<>(Arrays.asList(abortMessages));
            return this;
        }

        public Config appendAbortMessageIncludes(String... abortMessages) {
            this.abortMessageIncludes.addAll(toPatterns(abortMessages));
            return this;
        }

        public Config appendAbortMessageIncludes(Pattern... abortMessages) {
            Collections.addAll(this.abortMessageIncludes, abortMessages);
            return this;
        }

        public Config setAbortMessageExcludes(String... abortMessages) {
            this.abortMessageExcludes = new ArrayList<>(toPatterns(abortMessages));
            return this;
        }

        public Config setAbortMessageExcludes(Pattern... abortMessages) {
            this.abortMessageExcludes = new ArrayList<>(Arrays.asList(abortMessages));
            return this;
        }

        public Config appendAbortMessageExcludes(String... abortMessages) {
            this.abortMessageExcludes.addAll(toPatterns(abortMessages));
            return this;
        }

        public Config appendAbortMessageExcludes(Pattern... abortMessages) {
            Collections.addAll(this.abortMessageExcludes, abortMessages);
            return this;
        }


        public Config setProcessPatterns(String... processPatternStrings) {
            this.processPatterns = new ArrayList<>(toPatterns(processPatternStrings));
            return this;
        }

        public Config setProcessPatterns(Pattern... processPatterns) {
            this.processPatterns = Arrays.asList(processPatterns);
            return this;
        }

        public List<Pattern> getProcessPatterns() {
            return Collections.unmodifiableList(processPatterns);
        }

        public Config appendProcessPatterns(String... processPatternStrings) {
            this.processPatterns.addAll(toPatterns(processPatternStrings));
            return this;
        }

        public Config appendProcessPatterns(Pattern... processPatterns) {
            Collections.addAll(this.processPatterns, processPatterns);
            return this;
        }
    }

    private static List<Pattern> toPatterns(String... patternStrings) {
        return Stream.of(patternStrings).map(Pattern::compile).collect(Collectors.toList());
    }
}<|MERGE_RESOLUTION|>--- conflicted
+++ resolved
@@ -230,12 +230,6 @@
     }
 
     public static class Config {
-<<<<<<< HEAD
-        private boolean checkMinAddress = true;
-        private BigInteger minCrashAddress = MIN_CRASH_ADDR;
-        private List<String> signals = Arrays.asList(SIGSEGV, SIGBUS);
-        private List<Pattern> processPatterns = Collections.emptyList();
-=======
         private boolean checkMinAddress;
         private BigInteger minCrashAddress;
         private List<String> signals;
@@ -251,7 +245,6 @@
             setAbortMessageExcludes("CHECK_", "CANNOT LINK EXECUTABLE");
             processPatterns = new ArrayList();
         }
->>>>>>> 63ca92cd
 
         public Config setMinAddress(BigInteger minCrashAddress) {
             this.minCrashAddress = minCrashAddress;
