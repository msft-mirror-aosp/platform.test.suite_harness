--- conflicted
+++ resolved
@@ -285,17 +285,14 @@
                                 parser.require(XmlPullParser.END_TAG, NS, SCREENSHOT_TAG);
                             } else if (SUMMARY_TAG.equals(parser.getName())) {
                                 test.setReportLog(ReportLog.parse(parser));
-<<<<<<< HEAD
                             } else if (METRIC_TAG.equals(parser.getName())) {
                                 // Ignore the new format in the old parser.
                                 parser.nextText();
                                 parser.require(XmlPullParser.END_TAG, NS, METRIC_TAG);
-=======
                             } else if (RUN_HISTORY_TAG.equals(parser.getName())) {
                                 // Ignore the test result history since it only exists in
                                 // CTS Verifier, which will not use parsing feature.
                                 skipCurrentTag(parser);
->>>>>>> 6a583128
                             } else {
                                 parser.nextTag();
                             }
