/*
 * Copyright (C) 2015 The Android Open Source Project
 *
 * Licensed under the Apache License, Version 2.0 (the "License");
 * you may not use this file except in compliance with the License.
 * You may obtain a copy of the License at
 *
 *      http://www.apache.org/licenses/LICENSE-2.0
 *
 * Unless required by applicable law or agreed to in writing, software
 * distributed under the License is distributed on an "AS IS" BASIS,
 * WITHOUT WARRANTIES OR CONDITIONS OF ANY KIND, either express or implied.
 * See the License for the specific language governing permissions and
 * limitations under the License
 */
package com.android.compatibility.common.util;

import com.android.tradefed.util.FileUtil;
import com.android.tradefed.util.AbiUtils;

import org.w3c.dom.Element;
import org.w3c.dom.NodeList;
import org.xml.sax.InputSource;

import junit.framework.TestCase;

import java.io.File;
import java.io.FileWriter;
import java.io.IOException;
import java.io.StringReader;
import java.net.InetAddress;
import java.net.UnknownHostException;
import java.util.ArrayList;
import java.util.Arrays;
import java.util.Collection;
import java.util.HashSet;
import java.util.List;
import java.util.Map;
import java.util.Set;

import javax.xml.xpath.XPath;
import javax.xml.xpath.XPathConstants;
import javax.xml.xpath.XPathExpressionException;
import javax.xml.xpath.XPathFactory;

/**
 * Unit tests for {@link ResultHandler}
 */
public class ResultHandlerTest extends TestCase {

    private static final String SUITE_NAME = "CTS";
    private static final String SUITE_VERSION = "5.0";
    private static final String SUITE_PLAN = "cts";
    private static final String SUITE_BUILD = "12345";
    private static final String REPORT_VERSION = "5.0";
    private static final String OS_NAME = System.getProperty("os.name");
    private static final String OS_VERSION = System.getProperty("os.version");
    private static final String OS_ARCH = System.getProperty("os.arch");
    private static final String JAVA_VENDOR = System.getProperty("java.vendor");
    private static final String JAVA_VERSION = System.getProperty("java.version");
    private static final String NAME_A = "ModuleA";
    private static final String NAME_B = "ModuleB";
    private static final String DONE_A = "false";
    private static final String DONE_B = "true";
    private static final String RUNTIME_A = "100";
    private static final String RUNTIME_B = "200";
    private static final String ABI = "mips64";
    private static final String ID_A = AbiUtils.createId(ABI, NAME_A);
    private static final String ID_B = AbiUtils.createId(ABI, NAME_B);

    private static final String BUILD_FINGERPRINT = "build_fingerprint";
    private static final String BUILD_FINGERPRINT_UNALTERED = "build_fingerprint_unaltered";
    private static final String BUILD_ID = "build_id";
    private static final String BUILD_PRODUCT = "build_product";
    private static final String RUN_HISTORY = "run_history";
    private static final String EXAMPLE_BUILD_ID = "XYZ";
    private static final String EXAMPLE_BUILD_PRODUCT = "wolverine";
    private static final String EXAMPLE_BUILD_FINGERPRINT = "example_build_fingerprint";
    private static final String EXAMPLE_BUILD_FINGERPRINT_UNALTERED = "example_build_fingerprint_unaltered";
    private static final String EXAMPLE_RUN_HISTORY =
            "[{\"startTime\":10000000000000,\"endTime\":10000000000001},"
                    + "{\"startTime\":10000000000002,\"endTime\":10000000000003}]";

    private static final String DEVICE_A = "device123";
    private static final String DEVICE_B = "device456";
    private static final String DEVICES = "device456,device123";
    private static final String CLASS_A = "android.test.Foor";
    private static final String CLASS_B = "android.test.Bar";
    private static final String METHOD_1 = "testBlah1";
    private static final String METHOD_2 = "testBlah2";
    private static final String METHOD_3 = "testBlah3";
    private static final String METHOD_4 = "testBlah4";
    private static final String METHOD_5 = "testBlah5";
    private static final String SUMMARY_SOURCE = String.format("%s#%s:20", CLASS_B, METHOD_4);
    private static final String SUMMARY_MESSAGE = "Headline";
    private static final double SUMMARY_VALUE = 9001;
    private static final String MESSAGE = "Something small is not alright";
    private static final String STACK_TRACE = "Something small is not alright\n " +
            "at four.big.insects.Marley.sing(Marley.java:10)";
    private static final String BUG_REPORT = "https://cnsviewer.corp.google.com/cns/bugreport.txt";
    private static final String LOGCAT = "https://cnsviewer.corp.google.com/cns/logcat.gz";
    private static final String SCREENSHOT = "https://cnsviewer.corp.google.com/screenshot.png";
    private static final long START_MS = 1431586801000L;
    private static final long END_MS = 1431673199000L;
    private static final String START_DISPLAY = "Fri Aug 20 15:13:03 PDT 2010";
    private static final String END_DISPLAY = "Fri Aug 20 15:13:04 PDT 2010";
    private static final long TEST_START_MS = 1000000000011L;
    private static final long TEST_END_MS = 1000000000012L;
    private static final boolean TEST_IS_AUTOMATED = false;

    private static final String REFERENCE_URL = "http://android.com";
    private static final String LOG_URL = "file:///path/to/logs";
    private static final String COMMAND_LINE_ARGS = "cts -m CtsMyModuleTestCases";
    private static final String XML_BASE =
            "<?xml version='1.0' encoding='UTF-8' standalone='no' ?>" +
            "<?xml-stylesheet type=\"text/xsl\" href=\"compatibility_result.xsl\"?>\n" +
            "<Result start=\"%d\" end=\"%d\" start_display=\"%s\"" +
            "end_display=\"%s\" suite_name=\"%s\" suite_version=\"%s\" " +
            "suite_plan=\"%s\" suite_build_number=\"%s\" report_version=\"%s\" " +
            "devices=\"%s\" host_name=\"%s\"" +
            "os_name=\"%s\" os_version=\"%s\" os_arch=\"%s\" java_vendor=\"%s\"" +
            "java_version=\"%s\" reference_url=\"%s\" log_url=\"%s\"" +
            "command_line_args=\"%s\">\n" +
            "%s%s%s" +
            "</Result>";
    private static final String XML_BUILD_INFO =
            "  <Build " +
                    BUILD_FINGERPRINT + "=\"%s\" " +
                    BUILD_ID + "=\"%s\" " +
                    BUILD_PRODUCT + "=\"%s\" " +
            "  />\n";
    private static final String XML_BUILD_INFO_WITH_UNALTERED_BUILD_FINGERPRINT =
            "  <Build " +
                    BUILD_FINGERPRINT + "=\"%s\" " +
                    BUILD_FINGERPRINT_UNALTERED + "=\"%s\" " +
                    BUILD_ID + "=\"%s\" " +
                    BUILD_PRODUCT + "=\"%s\" " +
            "  />\n";
    private static final String XML_SUMMARY =
            "  <Summary pass=\"%d\" failed=\"%d\" " +
            "modules_done=\"1\" modules_total=\"1\" />\n";
    private static final String XML_MODULE =
            "  <Module name=\"%s\" abi=\"%s\" device=\"%s\" runtime=\"%s\" done=\"%s\">\n" +
            "%s" +
            "  </Module>\n";
    private static final String XML_CASE =
            "    <TestCase name=\"%s\">\n" +
            "%s" +
            "    </TestCase>\n";
    private static final String XML_TEST_PASS =
            "      <Test result=\"pass\" name=\"%s\"/>\n";
    private static final String XML_TEST_SKIP =
            "      <Test result=\"pass\" name=\"%s\" skipped=\"true\"/>\n";
    private static final String XML_TEST_FAIL =
            "      <Test result=\"fail\" name=\"%s\">\n" +
            "        <Failure message=\"%s\">\n" +
            "          <StackTrace>%s</StackTrace>\n" +
            "        </Failure>\n" +
            "        <BugReport>%s</BugReport>\n" +
            "        <Logcat>%s</Logcat>\n" +
            "        <Screenshot>%s</Screenshot>\n" +
            "      </Test>\n";
    private static final String XML_TEST_RESULT =
            "      <Test result=\"pass\" name=\"%s\">\n" +
            "        <Summary>\n" +
            "          <Metric source=\"%s\" message=\"%s\" score_type=\"%s\" score_unit=\"%s\">\n" +
            "             <Value>%s</Value>\n" +
            "          </Metric>\n" +
            "        </Summary>\n" +
            "      </Test>\n";
    private static final String NEW_XML_TEST_RESULT =
            "      <Test result=\"pass\" name=\"%s\">\n"
                    + "        <Metric key=\"%s\">%s</Metric>\n"
                    + "      </Test>\n";

    private File resultsDir = null;
    private File resultDir = null;

    @Override
    public void setUp() throws Exception {
        resultsDir = FileUtil.createTempDir("results");
        resultDir = FileUtil.createTempDir("12345", resultsDir);
    }

    @Override
    public void tearDown() throws Exception {
        FileUtil.recursiveDelete(resultsDir);
    }

    public void testSerialization() throws Exception {
        IInvocationResult result = new InvocationResult();
        result.setStartTime(START_MS);
        result.setTestPlan(SUITE_PLAN);
        result.addDeviceSerial(DEVICE_A);
        result.addDeviceSerial(DEVICE_B);
        result.addInvocationInfo(BUILD_FINGERPRINT, EXAMPLE_BUILD_FINGERPRINT);
        result.addInvocationInfo(BUILD_ID, EXAMPLE_BUILD_ID);
        result.addInvocationInfo(BUILD_PRODUCT, EXAMPLE_BUILD_PRODUCT);
        result.addInvocationInfo(RUN_HISTORY, EXAMPLE_RUN_HISTORY);
        Collection<InvocationResult.RunHistory> runHistories =
                ((InvocationResult) result).getRunHistories();
        InvocationResult.RunHistory runHistory1 = new InvocationResult.RunHistory();
        runHistory1.startTime = 10000000000000L;
        runHistory1.endTime = 10000000000001L;
        runHistories.add(runHistory1);
        InvocationResult.RunHistory runHistory2 = new InvocationResult.RunHistory();
        runHistory2.startTime = 10000000000002L;
        runHistory2.endTime = 10000000000003L;
        runHistories.add(runHistory2);

        // Module A: test1 passes, test2 not executed
        IModuleResult moduleA = result.getOrCreateModule(ID_A);
        moduleA.setDone(false);
        moduleA.addRuntime(Integer.parseInt(RUNTIME_A));
        ICaseResult moduleACase = moduleA.getOrCreateResult(CLASS_A);
        ITestResult moduleATest1 = moduleACase.getOrCreateResult(METHOD_1);
        moduleATest1.setResultStatus(TestStatus.PASS);
        ITestResult moduleATest2 = moduleACase.getOrCreateResult(METHOD_2);
        moduleATest2.setResultStatus(null); // not executed test
        // Module B: test3 fails, test4 passes with report log, test5 passes with skip
        IModuleResult moduleB = result.getOrCreateModule(ID_B);
        moduleB.setDone(true);
        moduleB.addRuntime(Integer.parseInt(RUNTIME_B));
        ICaseResult moduleBCase = moduleB.getOrCreateResult(CLASS_B);
        ITestResult moduleBTest3 = moduleBCase.getOrCreateResult(METHOD_3);
        moduleBTest3.setResultStatus(TestStatus.FAIL);
        moduleBTest3.setMessage(MESSAGE);
        moduleBTest3.setStackTrace(STACK_TRACE);
        moduleBTest3.setBugReport(BUG_REPORT);
        moduleBTest3.setLog(LOGCAT);
        moduleBTest3.setScreenshot(SCREENSHOT);
        ITestResult moduleBTest4 = moduleBCase.getOrCreateResult(METHOD_4);
        moduleBTest4.setResultStatus(TestStatus.PASS);
        ReportLog report = new ReportLog();
        ReportLog.Metric summary = new ReportLog.Metric(SUMMARY_SOURCE, SUMMARY_MESSAGE,
                SUMMARY_VALUE, ResultType.HIGHER_BETTER, ResultUnit.SCORE);
        report.setSummary(summary);
        moduleBTest4.setReportLog(report);
        ITestResult moduleBTest5 = moduleBCase.getOrCreateResult(METHOD_5);
        moduleBTest5.skipped();

        // Serialize to file
        File res =
                ResultHandler.writeResults(
                        SUITE_NAME,
                        SUITE_VERSION,
                        SUITE_PLAN,
                        SUITE_BUILD,
                        result,
                        resultDir,
                        START_MS,
                        END_MS,
                        REFERENCE_URL,
                        LOG_URL,
                        COMMAND_LINE_ARGS);
        String content = FileUtil.readStringFromFile(res);
        assertXmlContainsAttribute(content, "Result/Build", "run_history", EXAMPLE_RUN_HISTORY);
        assertXmlContainsNode(content, "Result/RunHistory");
        assertXmlContainsAttribute(content, "Result/RunHistory/Run", "start", "10000000000000");
        assertXmlContainsAttribute(content, "Result/RunHistory/Run", "end", "10000000000001");
        assertXmlContainsAttribute(content, "Result/RunHistory/Run", "start", "10000000000002");
        assertXmlContainsAttribute(content, "Result/RunHistory/Run", "end", "10000000000003");

        // Parse the results and assert correctness
        result = ResultHandler.getResultFromDir(resultDir);
        checkResult(result, false);
        checkRunHistory(result);
    }

    /*
     * Test serialization for CTS Verifier since test results with test result history is only in
     * CTS Verifier and was not parsed by suite harness.
     */
    public void testSerialization_whenTestResultWithTestResultHistoryWithoutParsing()
            throws Exception {
        IInvocationResult result = new InvocationResult();
        result.setStartTime(START_MS);
        result.setTestPlan(SUITE_PLAN);
        result.addDeviceSerial(DEVICE_A);
        result.addDeviceSerial(DEVICE_B);
        result.addInvocationInfo(BUILD_FINGERPRINT, EXAMPLE_BUILD_FINGERPRINT);
        result.addInvocationInfo(BUILD_ID, EXAMPLE_BUILD_ID);
        result.addInvocationInfo(BUILD_PRODUCT, EXAMPLE_BUILD_PRODUCT);

        // Module A: test1 passes, test2 not executed
        IModuleResult moduleA = result.getOrCreateModule(ID_A);
        moduleA.setDone(false);
        moduleA.addRuntime(Integer.parseInt(RUNTIME_A));
        ICaseResult moduleACase = moduleA.getOrCreateResult(CLASS_A);
        ITestResult moduleATest1 = moduleACase.getOrCreateResult(METHOD_1);
        moduleATest1.setResultStatus(TestStatus.PASS);
        // Module B: test3 fails with test result history, test4 passes with report log,
        // test5 passes with skip
        IModuleResult moduleB = result.getOrCreateModule(ID_B);
        moduleB.setDone(true);
        moduleB.addRuntime(Integer.parseInt(RUNTIME_B));
        ICaseResult moduleBCase = moduleB.getOrCreateResult(CLASS_B);
        Set<TestResultHistory.ExecutionRecord> executionRecords =
                new HashSet<TestResultHistory.ExecutionRecord>();
        executionRecords.add(
                new TestResultHistory.ExecutionRecord(
                        TEST_START_MS, TEST_END_MS, TEST_IS_AUTOMATED));

        ITestResult moduleBTest3 = moduleBCase.getOrCreateResult(METHOD_3);
        moduleBTest3.setResultStatus(TestStatus.FAIL);
        moduleBTest3.setMessage(MESSAGE);
        moduleBTest3.setStackTrace(STACK_TRACE);
        moduleBTest3.setBugReport(BUG_REPORT);
        moduleBTest3.setLog(LOGCAT);
        moduleBTest3.setScreenshot(SCREENSHOT);
        List<TestResultHistory> resultHistories = new ArrayList<TestResultHistory>();
        TestResultHistory resultHistory = new TestResultHistory(METHOD_3, executionRecords);
        resultHistories.add(resultHistory);
        moduleBTest3.setTestResultHistories(resultHistories);
        ITestResult moduleBTest4 = moduleBCase.getOrCreateResult(METHOD_4);
        moduleBTest4.setResultStatus(TestStatus.PASS);
        ReportLog report = new ReportLog();
        ReportLog.Metric summary =
                new ReportLog.Metric(
                        SUMMARY_SOURCE,
                        SUMMARY_MESSAGE,
                        SUMMARY_VALUE,
                        ResultType.HIGHER_BETTER,
                        ResultUnit.SCORE);
        report.setSummary(summary);
        moduleBTest4.setReportLog(report);
        ITestResult moduleBTest5 = moduleBCase.getOrCreateResult(METHOD_5);
        moduleBTest5.skipped();

        // Serialize to file
        File res =
                ResultHandler.writeResults(
                        SUITE_NAME,
                        SUITE_VERSION,
                        SUITE_PLAN,
                        SUITE_BUILD,
                        result,
                        resultDir,
                        START_MS,
                        END_MS,
                        REFERENCE_URL,
                        LOG_URL,
                        COMMAND_LINE_ARGS);
        String content = FileUtil.readStringFromFile(res);
        assertXmlContainsNode(content, "Result/Module/TestCase/Test/RunHistory");
        assertXmlContainsAttribute(
                content,
                "Result/Module/TestCase/Test/RunHistory/Run",
                "start",
                Long.toString(TEST_START_MS));
        assertXmlContainsAttribute(
                content,
                "Result/Module/TestCase/Test/RunHistory/Run",
                "end",
                Long.toString(TEST_END_MS));
<<<<<<< HEAD
        checkResult(result, EXAMPLE_BUILD_FINGERPRINT, false, false);
=======
        assertXmlContainsAttribute(
                content,
                "Result/Module/TestCase/Test/RunHistory/Run",
                "isAutomated",
                Boolean.toString(TEST_IS_AUTOMATED));
        checkResult(result, EXAMPLE_BUILD_FINGERPRINT, false);
>>>>>>> 7a49bf0a
    }

    public void testParsing() throws Exception {
        File resultDir = writeResultDir(resultsDir, false);
        // Parse the results and assert correctness
        checkResult(ResultHandler.getResultFromDir(resultDir), false);
    }

    public void testParsing_newTestFormat() throws Exception {
        File resultDir = writeResultDir(resultsDir, true);
        // Parse the results and assert correctness
        checkResult(ResultHandler.getResultFromDir(resultDir), true);
    }

    public void testParsing_usesUnalteredBuildFingerprintWhenPresent() throws Exception {
        String buildInfo = String.format(XML_BUILD_INFO_WITH_UNALTERED_BUILD_FINGERPRINT,
                EXAMPLE_BUILD_FINGERPRINT, EXAMPLE_BUILD_FINGERPRINT_UNALTERED,
                EXAMPLE_BUILD_ID, EXAMPLE_BUILD_PRODUCT);
        File resultDir = writeResultDir(resultsDir, buildInfo, false);
        checkResult(
                ResultHandler.getResultFromDir(resultDir),
                EXAMPLE_BUILD_FINGERPRINT_UNALTERED,
                false,
                true);
    }

    public void testParsing_whenUnalteredBuildFingerprintIsEmpty_usesRegularBuildFingerprint() throws Exception {
        String buildInfo = String.format(XML_BUILD_INFO_WITH_UNALTERED_BUILD_FINGERPRINT,
                EXAMPLE_BUILD_FINGERPRINT, "", EXAMPLE_BUILD_ID, EXAMPLE_BUILD_PRODUCT);
        File resultDir = writeResultDir(resultsDir, buildInfo, false);
        checkResult(
                ResultHandler.getResultFromDir(resultDir), EXAMPLE_BUILD_FINGERPRINT, false, true);
    }

    public void testGetLightResults() throws Exception {
        File resultDir = writeResultDir(resultsDir, false);
        List<IInvocationResult> lightResults = ResultHandler.getLightResults(resultsDir);
        assertEquals("Expected one result", 1, lightResults.size());
        IInvocationResult lightResult = lightResults.get(0);
        checkLightResult(lightResult);
    }

    static File writeResultDir(File resultsDir, boolean newTestFormat) throws IOException {
        String buildInfo = String.format(XML_BUILD_INFO, EXAMPLE_BUILD_FINGERPRINT,
                EXAMPLE_BUILD_ID, EXAMPLE_BUILD_PRODUCT);
        return writeResultDir(resultsDir, buildInfo, newTestFormat);
    }

    /*
     * Helper to write a result to the results dir, for testing.
     * @return the written resultDir
     */
    static File writeResultDir(File resultsDir, String buildInfo, boolean newTestFormat)
            throws IOException {
        File resultDir = null;
        FileWriter writer = null;
        try {
            resultDir = FileUtil.createTempDir("12345", resultsDir);
            // Create the result file
            File resultFile = new File(resultDir, ResultHandler.TEST_RESULT_FILE_NAME);
            writer = new FileWriter(resultFile);
            String summary = String.format(XML_SUMMARY, 2, 1);
            String moduleATest = String.format(XML_TEST_PASS, METHOD_1);
            String moduleACases = String.format(XML_CASE, CLASS_A, moduleATest);
            String moduleA = String.format(XML_MODULE, NAME_A, ABI, DEVICE_A, RUNTIME_A, DONE_A,
                    moduleACases);
            String moduleBTest3 = String.format(XML_TEST_FAIL, METHOD_3, MESSAGE, STACK_TRACE,
                    BUG_REPORT, LOGCAT, SCREENSHOT);
            String moduleBTest4 = "";
            if (newTestFormat) {
                moduleBTest4 =
                        String.format(
                                NEW_XML_TEST_RESULT,
                                METHOD_4,
                                SUMMARY_MESSAGE,
                                Double.toString(SUMMARY_VALUE));
            } else {
                moduleBTest4 =
                        String.format(
                                XML_TEST_RESULT,
                                METHOD_4,
                                SUMMARY_SOURCE,
                                SUMMARY_MESSAGE,
                                ResultType.HIGHER_BETTER.toReportString(),
                                ResultUnit.SCORE.toReportString(),
                                Double.toString(SUMMARY_VALUE));
            }

            String moduleBTest5 = String.format(XML_TEST_SKIP, METHOD_5);
            String moduleBTests = String.join("", moduleBTest3, moduleBTest4, moduleBTest5);
            String moduleBCases = String.format(XML_CASE, CLASS_B, moduleBTests);
            String moduleB = String.format(XML_MODULE, NAME_B, ABI, DEVICE_B, RUNTIME_B, DONE_B,
                    moduleBCases);
            String modules = String.join("", moduleA, moduleB);
            String hostName = "";
            try {
                hostName = InetAddress.getLocalHost().getHostName();
            } catch (UnknownHostException ignored) {}
            String output = String.format(XML_BASE, START_MS, END_MS, START_DISPLAY, END_DISPLAY,
                    SUITE_NAME, SUITE_VERSION, SUITE_PLAN, SUITE_BUILD, REPORT_VERSION, DEVICES,
                    hostName, OS_NAME, OS_VERSION, OS_ARCH, JAVA_VENDOR,
                    JAVA_VERSION, REFERENCE_URL, LOG_URL, COMMAND_LINE_ARGS,
                    buildInfo, summary, modules);
            writer.write(output);
            writer.flush();
        } finally {
            if (writer != null) {
                writer.close();
            }
        }
        return resultDir;
    }

    static void checkLightResult(IInvocationResult lightResult) throws Exception {
        assertEquals("Expected 3 passes", 3, lightResult.countResults(TestStatus.PASS));
        assertEquals("Expected 1 failure", 1, lightResult.countResults(TestStatus.FAIL));

        Map<String, String> buildInfo = lightResult.getInvocationInfo();
        assertEquals("Incorrect Build ID", EXAMPLE_BUILD_ID, buildInfo.get(BUILD_ID));
        assertEquals("Incorrect Build Product",
            EXAMPLE_BUILD_PRODUCT, buildInfo.get(BUILD_PRODUCT));

        Set<String> serials = lightResult.getDeviceSerials();
        assertTrue("Missing device", serials.contains(DEVICE_A));
        assertTrue("Missing device", serials.contains(DEVICE_B));
        assertEquals("Expected 2 devices", 2, serials.size());
        assertTrue("Incorrect devices", serials.contains(DEVICE_A) && serials.contains(DEVICE_B));
        assertEquals("Incorrect start time", START_MS, lightResult.getStartTime());
        assertEquals("Incorrect test plan", SUITE_PLAN, lightResult.getTestPlan());
        List<IModuleResult> modules = lightResult.getModules();
        assertEquals("Expected 1 completed module", 1, lightResult.getModuleCompleteCount());
        assertEquals("Expected 2 total modules", 2, modules.size());
    }

    static void checkResult(IInvocationResult result, boolean newTestFormat) throws Exception {
        checkResult(result, EXAMPLE_BUILD_FINGERPRINT, newTestFormat, true);
    }

    static void checkRunHistory(IInvocationResult result) {
        Map<String, String> buildInfo = result.getInvocationInfo();
        assertEquals("Incorrect run history", EXAMPLE_RUN_HISTORY, buildInfo.get(RUN_HISTORY));
    }

    static void checkResult(
            IInvocationResult result, String expectedBuildFingerprint, boolean newTestFormat,
            boolean checkResultHistories) throws Exception {
        assertEquals("Expected 3 passes", 3, result.countResults(TestStatus.PASS));
        assertEquals("Expected 1 failure", 1, result.countResults(TestStatus.FAIL));

        Map<String, String> buildInfo = result.getInvocationInfo();
        assertEquals("Incorrect Build Fingerprint", expectedBuildFingerprint, result.getBuildFingerprint());
        assertEquals("Incorrect Build ID", EXAMPLE_BUILD_ID, buildInfo.get(BUILD_ID));
        assertEquals("Incorrect Build Product",
            EXAMPLE_BUILD_PRODUCT, buildInfo.get(BUILD_PRODUCT));

        Set<String> serials = result.getDeviceSerials();
        assertTrue("Missing device", serials.contains(DEVICE_A));
        assertTrue("Missing device", serials.contains(DEVICE_B));
        assertEquals("Expected 2 devices", 2, serials.size());
        assertTrue("Incorrect devices", serials.contains(DEVICE_A) && serials.contains(DEVICE_B));
        assertEquals("Incorrect start time", START_MS, result.getStartTime());
        assertEquals("Incorrect test plan", SUITE_PLAN, result.getTestPlan());

        List<IModuleResult> modules = result.getModules();
        assertEquals("Expected 2 modules", 2, modules.size());

        IModuleResult moduleA = modules.get(0);
        assertEquals("Expected 1 pass", 1, moduleA.countResults(TestStatus.PASS));
        assertEquals("Expected 0 failures", 0, moduleA.countResults(TestStatus.FAIL));
        assertEquals("Incorrect ABI", ABI, moduleA.getAbi());
        assertEquals("Incorrect name", NAME_A, moduleA.getName());
        assertEquals("Incorrect ID", ID_A, moduleA.getId());
        assertEquals("Incorrect runtime", Integer.parseInt(RUNTIME_A), moduleA.getRuntime());
        List<ICaseResult> moduleACases = moduleA.getResults();
        assertEquals("Expected 1 test case", 1, moduleACases.size());
        ICaseResult moduleACase = moduleACases.get(0);
        assertEquals("Incorrect name", CLASS_A, moduleACase.getName());
        List<ITestResult> moduleAResults = moduleACase.getResults();
        assertEquals("Expected 1 result", 1, moduleAResults.size());
        ITestResult moduleATest1 = moduleAResults.get(0);
        assertEquals("Incorrect name", METHOD_1, moduleATest1.getName());
        assertEquals("Incorrect result", TestStatus.PASS, moduleATest1.getResultStatus());
        assertNull("Unexpected bugreport", moduleATest1.getBugReport());
        assertNull("Unexpected log", moduleATest1.getLog());
        assertNull("Unexpected screenshot", moduleATest1.getScreenshot());
        assertNull("Unexpected message", moduleATest1.getMessage());
        assertNull("Unexpected stack trace", moduleATest1.getStackTrace());
        assertNull("Unexpected report", moduleATest1.getReportLog());

        IModuleResult moduleB = modules.get(1);
        assertEquals("Expected 2 passes", 2, moduleB.countResults(TestStatus.PASS));
        assertEquals("Expected 1 failure", 1, moduleB.countResults(TestStatus.FAIL));
        assertEquals("Incorrect ABI", ABI, moduleB.getAbi());
        assertEquals("Incorrect name", NAME_B, moduleB.getName());
        assertEquals("Incorrect ID", ID_B, moduleB.getId());
        assertEquals("Incorrect runtime", Integer.parseInt(RUNTIME_B), moduleB.getRuntime());
        List<ICaseResult> moduleBCases = moduleB.getResults();
        assertEquals("Expected 1 test case", 1, moduleBCases.size());
        ICaseResult moduleBCase = moduleBCases.get(0);
        assertEquals("Incorrect name", CLASS_B, moduleBCase.getName());
        List<ITestResult> moduleBResults = moduleBCase.getResults();
        assertEquals("Expected 3 results", 3, moduleBResults.size());
        ITestResult moduleBTest3 = moduleBResults.get(0);
        assertEquals("Incorrect name", METHOD_3, moduleBTest3.getName());
        assertEquals("Incorrect result", TestStatus.FAIL, moduleBTest3.getResultStatus());
        assertEquals("Incorrect bugreport", BUG_REPORT, moduleBTest3.getBugReport());
        assertEquals("Incorrect log", LOGCAT, moduleBTest3.getLog());
        assertEquals("Incorrect screenshot", SCREENSHOT, moduleBTest3.getScreenshot());
        assertEquals("Incorrect message", MESSAGE, moduleBTest3.getMessage());
        assertEquals("Incorrect stack trace", STACK_TRACE, moduleBTest3.getStackTrace());
        assertNull("Unexpected report", moduleBTest3.getReportLog());
        List<TestResultHistory> resultHistories = moduleBTest3.getTestResultHistories();
        // Check if unit tests do parsing result, because tests for CTS Verifier do not parse it.
        if (checkResultHistories) {
            // For xTS except CTS Verifier.
            assertNull("Unexpected test result history list", resultHistories);
        } else {
            // For CTS Verifier.
            assertNotNull("Expected test result history list", resultHistories);
            assertEquals("Expected 1 test result history", 1, resultHistories.size());
            for (TestResultHistory resultHistory : resultHistories) {
                assertNotNull("Expected test result history", resultHistory);
                assertEquals("Incorrect test name", METHOD_3, resultHistory.getTestName());
                for (TestResultHistory.ExecutionRecord execRecord :
                        resultHistory.getExecutionRecords()) {
                    assertEquals(
                            "Incorrect test start time", TEST_START_MS, execRecord.getStartTime());
                    assertEquals("Incorrect test end time", TEST_END_MS, execRecord.getEndTime());
                    assertEquals(
                            "Incorrect test is automated",
                            TEST_IS_AUTOMATED,
                            execRecord.getIsAutomated());
                }
            }
        }
        ITestResult moduleBTest4 = moduleBResults.get(1);
        assertEquals("Incorrect name", METHOD_4, moduleBTest4.getName());
        assertEquals("Incorrect result", TestStatus.PASS, moduleBTest4.getResultStatus());
        assertNull("Unexpected bugreport", moduleBTest4.getBugReport());
        assertNull("Unexpected log", moduleBTest4.getLog());
        assertNull("Unexpected screenshot", moduleBTest4.getScreenshot());
        assertNull("Unexpected message", moduleBTest4.getMessage());
        assertNull("Unexpected stack trace", moduleBTest4.getStackTrace());
        if (!newTestFormat) {
            ReportLog report = moduleBTest4.getReportLog();
            assertNotNull("Expected report", report);
            ReportLog.Metric summary = report.getSummary();
            assertNotNull("Expected report summary", summary);
            assertEquals("Incorrect source", SUMMARY_SOURCE, summary.getSource());
            assertEquals("Incorrect message", SUMMARY_MESSAGE, summary.getMessage());
            assertEquals("Incorrect type", ResultType.HIGHER_BETTER, summary.getType());
            assertEquals("Incorrect unit", ResultUnit.SCORE, summary.getUnit());
            assertTrue(
                    "Incorrect values",
                    Arrays.equals(new double[] {SUMMARY_VALUE}, summary.getValues()));
        }
        ITestResult moduleBTest5 = moduleBResults.get(2);
        assertEquals("Incorrect name", METHOD_5, moduleBTest5.getName());
        assertEquals("Incorrect result", TestStatus.PASS, moduleBTest5.getResultStatus());
        assertTrue("Expected skipped", moduleBTest5.isSkipped());
        assertNull("Unexpected bugreport", moduleBTest5.getBugReport());
        assertNull("Unexpected log", moduleBTest5.getLog());
        assertNull("Unexpected screenshot", moduleBTest5.getScreenshot());
        assertNull("Unexpected message", moduleBTest5.getMessage());
        assertNull("Unexpected stack trace", moduleBTest5.getStackTrace());
        assertNull("Unexpected report", moduleBTest5.getReportLog());
    }

    /** Return all XML nodes that match the given xPathExpression. */
    private NodeList getXmlNodes(String xml, String xPathExpression)
            throws XPathExpressionException {

        InputSource inputSource = new InputSource(new StringReader(xml));
        XPath xpath = XPathFactory.newInstance().newXPath();
        return (NodeList) xpath.evaluate(xPathExpression, inputSource, XPathConstants.NODESET);
    }

    /** Assert that the XML contains a node matching the given xPathExpression. */
    private NodeList assertXmlContainsNode(String xml, String xPathExpression)
            throws XPathExpressionException {
        NodeList nodes = getXmlNodes(xml, xPathExpression);
        assertNotNull(
                String.format("XML '%s' returned null for xpath '%s'.", xml, xPathExpression),
                nodes);
        assertTrue(
                String.format(
                        "XML '%s' should have returned at least 1 node for xpath '%s', "
                                + "but returned %s nodes instead.",
                        xml, xPathExpression, nodes.getLength()),
                nodes.getLength() >= 1);
        return nodes;
    }

    /**
     * Assert that the XML contains a node matching the given xPathExpression and that the node has
     * a given value.
     */
    private void assertXmlContainsAttribute(
            String xml, String xPathExpression, String attributeName, String attributeValue)
            throws XPathExpressionException {
        NodeList nodes = assertXmlContainsNode(xml, xPathExpression);
        boolean found = false;

        for (int i = 0; i < nodes.getLength(); i++) {
            Element element = (Element) nodes.item(i);
            String value = element.getAttribute(attributeName);
            if (attributeValue.equals(value)) {
                found = true;
                break;
            }
        }

        assertTrue(
                String.format(
                        "xPath '%s' should contain attribute '%s' but does not. XML: '%s'",
                        xPathExpression, attributeName, xml),
                found);
    }
}<|MERGE_RESOLUTION|>--- conflicted
+++ resolved
@@ -353,16 +353,12 @@
                 "Result/Module/TestCase/Test/RunHistory/Run",
                 "end",
                 Long.toString(TEST_END_MS));
-<<<<<<< HEAD
-        checkResult(result, EXAMPLE_BUILD_FINGERPRINT, false, false);
-=======
         assertXmlContainsAttribute(
                 content,
                 "Result/Module/TestCase/Test/RunHistory/Run",
                 "isAutomated",
                 Boolean.toString(TEST_IS_AUTOMATED));
-        checkResult(result, EXAMPLE_BUILD_FINGERPRINT, false);
->>>>>>> 7a49bf0a
+        checkResult(result, EXAMPLE_BUILD_FINGERPRINT, false, false);
     }
 
     public void testParsing() throws Exception {
