--- conflicted
+++ resolved
@@ -17,14 +17,10 @@
     <system_checker class="com.android.tradefed.suite.checker.UserChecker" />
     <system_checker class="com.android.compatibility.common.tradefed.targetprep.NetworkConnectivityChecker" />
     <system_checker class="com.android.tradefed.suite.checker.ShellStatusChecker" />
-<<<<<<< HEAD
-    <system_checker class="com.android.tradefed.suite.checker.EnforcedSeLinuxChecker" />
-=======
     <system_checker class="com.android.tradefed.suite.checker.EnforcedSeLinuxChecker">
         <!-- We expect selinux enforced for CTS -->
         <option name="expect-enforced" value="true" />
     </system_checker>
->>>>>>> 82c8376c
     <system_checker class="com.android.tradefed.suite.checker.KeyguardStatusChecker" />
     <system_checker class="com.android.tradefed.suite.checker.LeakedThreadStatusChecker" />
     <system_checker class="com.android.tradefed.suite.checker.TimeStatusChecker" />
